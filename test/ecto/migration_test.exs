--- conflicted
+++ resolved
@@ -14,26 +14,24 @@
   alias Ecto.Migration.Manager
 
   setup meta do
-    
-    Runner.start_link(TestRepo, meta[:direction] || :forward, :up, false, nil)
-    :ok
+    {:ok, runner} =
+      Runner.start_link(TestRepo, meta[:direction] || :forward, :up, false, meta[:prefix])
+    Process.put(:ecto_migration_runner, runner)
+    {:ok, runner: runner}
   end
 
   test "defines __migration__ function" do
     assert function_exported?(__MODULE__, :__migration__, 0)
-    Runner.stop()
   end
 
   test "allows direction to be retrieved" do
     assert direction() == :up
-    Runner.stop()
   end
 
   test "creates a table" do
     assert table(:posts) == %Table{name: :posts, primary_key: true}
     assert table(:posts, primary_key: false) == %Table{name: :posts, primary_key: false}
     assert table(:posts, prefix: :foo) == %Table{name: :posts, primary_key: true, prefix: :foo}
-    Runner.stop()
   end
 
   test "creates an index" do
@@ -45,7 +43,6 @@
            %Index{table: :posts, unique: true, name: :foo, columns: [:title]}
     assert unique_index(:posts, [:title], name: :foo) ==
            %Index{table: :posts, unique: true, name: :foo, columns: [:title]}
-    Runner.stop()
   end
 
   test "creates a reference" do
@@ -53,7 +50,6 @@
            %Reference{table: :posts, column: :id, type: :serial}
     assert references(:posts, type: :uuid, column: :other) ==
            %Reference{table: :posts, column: :other, type: :uuid}
-    Runner.stop()
   end
 
   test "chokes on alias types" do
@@ -61,17 +57,15 @@
                  ~r"Ecto.DateTime is not a valid database type", fn ->
       add(:hello, Ecto.DateTime)
     end
-    Runner.stop()
-  end
-
-  test "flush clears out commands" do
+  end
+
+  test "flush clears out commands", %{runner: runner} do
     execute "TEST"
     commands = Agent.get(runner, & &1.commands)
     assert commands == ["TEST"]
     flush
     commands = Agent.get(runner, & &1.commands)
     assert commands == []
-    Runner.stop()
   end
 
   ## Forward
@@ -81,14 +75,12 @@
     execute "HELLO, IS IT ME YOU ARE LOOKING FOR?"
     flush
     assert last_command() == "HELLO, IS IT ME YOU ARE LOOKING FOR?"
-    Runner.stop()
   end
 
   test "forward: executes given keyword command" do
     execute create: "posts", capped: true, size: 1024
     flush
     assert last_command() == [create: "posts", capped: true, size: 1024]
-    Runner.stop()
   end
 
   test "forward: creates a table" do
@@ -119,7 +111,6 @@
     assert last_command() ==
            {:create, table,
               [{:add, :title, :string, []}]}
-    Runner.stop()
   end
 
   test "forward: creates an empty table" do
@@ -128,7 +119,6 @@
 
     assert last_command() ==
            {:create, table, [{:add, :id, :serial, [primary_key: true]}]}
-    Runner.stop()
   end
 
   test "forward: alters a table" do
@@ -144,7 +134,6 @@
               [{:add, :summary, :text, []},
                {:modify, :title, :text, []},
                {:remove, :views}]}
-    Runner.stop()
   end
 
   test "forward: rename column" do
@@ -153,7 +142,6 @@
 
     assert last_command() == {:rename, %Table{name: :posts}, :given_name, :first_name}
     assert result == table(:posts)
-    Runner.stop()
   end
 
   test "forward: drops a table" do
@@ -161,21 +149,18 @@
     flush
     assert {:drop, %Table{}} = last_command()
     assert result == table(:posts)
-    Runner.stop()
   end
 
   test "forward: creates an index" do
     create index(:posts, [:title])
     flush
     assert {:create, %Index{}} = last_command()
-    Runner.stop()
   end
 
   test "forward: drops an index" do
     drop index(:posts, [:title])
     flush
     assert {:drop, %Index{}} = last_command()
-    Runner.stop()
   end
 
   test "forward: renames a table" do
@@ -183,10 +168,9 @@
     flush
     assert {:rename, %Table{name: :posts}, %Table{name: :new_posts}} = last_command()
     assert result == table(:new_posts)
-    Runner.stop()
-  end
-
-  #prefix
+  end
+
+  # prefix
 
   test "forward: creates a table with prefix from migration" do
     create(table(:posts, prefix: :foo))
@@ -195,44 +179,32 @@
     {_, table, _} = last_command()
 
     assert table.prefix == :foo
-    Runner.stop()
-  end
-
+  end
+
+  @tag prefix: :foo
   test "forward: creates a table with prefix from manager" do
-    Runner.stop()
-    Runner.start_link(TestRepo, :forward, :up, false, :foo)
-
     create(table(:posts))
     flush
 
     {_, table, _} = last_command()
-
-    assert table.prefix == :foo
-    Runner.stop()
-  end
-
+    assert table.prefix == :foo
+  end
+
+  @tag prefix: :foo
   test "forward: creates a table with prefix from manager matching prefix from migration" do
-    Runner.stop()
-    Runner.start_link(TestRepo, :forward, :up, false, :foo)
-
     create(table(:posts, prefix: :foo))
     flush
 
     {_, table, _} = last_command()
-
-    assert table.prefix == :foo
-    Runner.stop()
-  end
-
+    assert table.prefix == :foo
+  end
+
+  @tag prefix: :bar
   test "forward: raise error when prefixes don't match" do
-    Runner.stop()
-    Runner.start_link(TestRepo, :forward, :up, false, :bar)
-
     assert_raise Ecto.MigrationError, ~r/prefixes given as migration options must match global migrator prefix/, fn ->
       create(table(:posts, prefix: :foo))
       flush
     end
-    Runner.stop()
   end
 
   test "forward: drops a table with prefix from migration" do
@@ -240,18 +212,14 @@
     flush
     {:drop, table} = last_command()
     assert table.prefix == :foo
-    Runner.stop()
-  end
-
+  end
+
+  @tag prefix: :foo
   test "forward: drops a table with prefix from manager" do
-    Runner.stop()
-    Runner.start_link(TestRepo, :forward, :up, false, :foo)
-
     drop(table(:posts))
     flush
     {:drop, table} = last_command()
     assert table.prefix == :foo
-    Runner.stop()
   end
 
   test "forward: rename column on table with index prefixed from migration" do
@@ -261,20 +229,16 @@
     {_, table, _, new_name} = last_command()
     assert table.prefix == :foo
     assert new_name == :first_name
-    Runner.stop()
-  end
-
+  end
+
+  @tag prefix: :foo
   test "forward: rename column on table with index prefixed from manager" do
-    Runner.stop()
-    Runner.start_link(TestRepo, :forward, :up, false, :foo)
-
     rename(table(:posts), :given_name, to: :first_name)
     flush
 
     {_, table, _, new_name} = last_command()
     assert table.prefix == :foo
     assert new_name == :first_name
-    Runner.stop()
   end
 
   test "forward: creates an index with prefix from migration" do
@@ -282,18 +246,14 @@
     flush
     {_, index} = last_command()
     assert index.prefix == :foo
-    Runner.stop()
-  end
-
+  end
+
+  @tag prefix: :foo
   test "forward: creates an index with prefix from manager" do
-    Runner.stop()
-    Runner.start_link(TestRepo, :forward, :up, false, :foo)
-
     create index(:posts, [:title])
     flush
     {_, index} = last_command()
     assert index.prefix == :foo
-    Runner.stop()
   end
 
   test "forward: drops an index with a prefix from migration" do
@@ -301,18 +261,14 @@
     flush
     {_, index} = last_command()
     assert index.prefix == :foo
-    Runner.stop()
-  end
-
+  end
+
+  @tag prefix: :foo
   test "forward: drops an index with a prefix from manager" do
-    Runner.stop()
-    Runner.start_link(TestRepo, :forward, :up, false, :foo)
-
     drop index(:posts, [:title])
     flush
     {_, index} = last_command()
     assert index.prefix == :foo
-    Runner.stop()
   end
 
   ## Reverse
@@ -323,7 +279,6 @@
       execute "HELLO, IS IT ME YOU ARE LOOKING FOR?"
       flush
     end
-    Runner.stop()
   end
 
   test "backward: creates a table" do
@@ -334,7 +289,6 @@
     flush
 
     assert last_command() == {:drop, table}
-    Runner.stop()
   end
 
   test "backward: creates an empty table" do
@@ -342,7 +296,6 @@
     flush
 
     assert last_command() == {:drop, table}
-    Runner.stop()
   end
 
   test "backward: alters a table" do
@@ -361,7 +314,6 @@
       end
       flush
     end
-    Runner.stop()
   end
 
   test "backward: rename column" do
@@ -369,7 +321,6 @@
     flush
 
     assert last_command() == {:rename, %Table{name: :posts}, :first_name, :given_name}
-    Runner.stop()
   end
 
   test "backward: drops a table" do
@@ -377,37 +328,25 @@
       drop table(:posts)
       flush
     end
-    Runner.stop()
   end
 
   test "backward: creates an index" do
     create index(:posts, [:title])
     flush
-<<<<<<< HEAD
     assert {:drop, %Index{}} = last_command()
-=======
-    assert {:drop_if_exists, %Index{}} = last_command()
-    Runner.stop()
->>>>>>> 7fce110d
   end
 
   test "backward: drops an index" do
     drop index(:posts, [:title])
     flush
     assert {:create, %Index{}} = last_command()
-    Runner.stop()
   end
 
   test "backward: renames a table" do
     rename table(:posts), to: table(:new_posts)
     flush
     assert {:rename, %Table{name: :new_posts}, %Table{name: :posts}} = last_command()
-    Runner.stop()
   end
 
   defp last_command(), do: Process.get(:last_command)
-
-  defp runner do
-    Manager.get_runner(self())
-  end
 end